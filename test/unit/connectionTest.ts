--- conflicted
+++ resolved
@@ -11,13 +11,8 @@
 import { AuthInfo } from '../../src/authInfo';
 import { MyDomainResolver } from '../../src/status/myDomainResolver';
 import { ConfigAggregator, ConfigInfo } from '../../src/config/configAggregator';
-<<<<<<< HEAD
-import { Connection, SFDX_HTTP_HEADERS, DNS_ERROR_NAME } from '../../src/connection';
-import { testSetup, shouldThrow } from '../../src/testSetup';
-=======
-import { Connection, SFDX_HTTP_HEADERS, SingleRecordQueryErrors } from '../../src/connection';
-import { testSetup } from '../../src/testSetup';
->>>>>>> c13fe4fe
+import { Connection, SFDX_HTTP_HEADERS, DNS_ERROR_NAME, SingleRecordQueryErrors } from '../../src/connection';
+import { testSetup, shouldThrow } from '../../src/testSetup'
 
 // Setup the test environment.
 const $$ = testSetup();
