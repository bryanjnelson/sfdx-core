/*
 * Copyright (c) 2016, salesforce.com, inc.
 * All rights reserved.
 * Licensed under the BSD 3-Clause license.
 * For full license text, see LICENSE.txt file in the repo root or https://opensource.org/licenses/BSD-3-Clause
 */

import { assert, expect } from 'chai';

import { SfdxUtil } from '../../lib/util';
import { testSetup } from '../testSetup';
import { tmpdir as osTmpdir } from 'os';
import { join as pathJoin } from 'path';

// Setup the test environment.
const $$ = testSetup();

describe('Util', () => {
    describe('readJSON', () => {
        let readFileStub;

        beforeEach(() => {
            readFileStub = $$.SANDBOX.stub(SfdxUtil, 'readFile');
        });

        it('should throw a ParseError for empty JSON file', async () => {
            readFileStub.returns(Promise.resolve(''));

            try {
                await SfdxUtil.readJSON('emptyfile');
                assert.fail('readJSON should have thrown a ParseError');
            } catch (error) {
                expect(error.message).to.contain('Parse error in file emptyfile on line 1\nFILE HAS NO CONTENT');
            }
        });

        it('should throw a ParseError for invalid multiline JSON file', () => {
            readFileStub.returns(Promise.resolve(`{
                "key": 12345,
                "value": true,
            }`));
            return SfdxUtil.readJSON('invalidJSON')
                .then(() => assert.fail('readJSON should have thrown a ParseError'))
                .catch((rv) => expect(rv.message).to.contain('Parse error in file invalidJSON on line 4'));
        });

        it('should throw a ParseError for invalid multiline JSON file 2', () => {
            readFileStub.returns(Promise.resolve('{\n"a":}'));
            return SfdxUtil.readJSON('invalidJSON2')
                .then(() => assert.fail('readJSON should have thrown a ParseError'))
                .catch((rv) => expect(rv.message).to.contain('Parse error in file invalidJSON2 on line 2'));
        });

        it('should throw a ParseError for invalid single line JSON file', () => {
            readFileStub.returns(Promise.resolve('{ "key": 12345, "value": [1,2,3], }'));
            return SfdxUtil.readJSON('invalidJSON_no_newline')
                .then(() => assert.fail('readJSON should have thrown a ParseError'))
                .catch((rv) => expect(rv.message).to.contain('Parse error in file invalidJSON_no_newline on line 1'));
        });

        it('should return a JSON object', () => {
            const validJSON = { key: 12345, value: true };
            const validJSONStr = JSON.stringify(validJSON);
            readFileStub.returns(Promise.resolve(validJSONStr));
            return SfdxUtil.readJSON('validJSONStr')
                .then((rv) => expect(rv).to.eql(validJSON));
        });
    });

    describe('writeJSON', () => {
        it('should call writeFile with correct args', async () => {
            $$.SANDBOX.stub(SfdxUtil, 'writeFile').returns(Promise.resolve(null));
            const testFilePath = 'utilTest_testFilePath';
            const testJSON = { username: 'utilTest_username'};
            const stringifiedTestJSON = JSON.stringify(testJSON, null, 4);
            await SfdxUtil.writeJSON(testFilePath, testJSON);
            expect(SfdxUtil.writeFile['called']).to.be.true;
            expect(SfdxUtil.writeFile['firstCall'].args[0]).to.equal(testFilePath);
            expect(SfdxUtil.writeFile['firstCall'].args[1]).to.deep.equal(stringifiedTestJSON);
            expect(SfdxUtil.writeFile['firstCall'].args[2]).to.deep.equal({ encoding: 'utf8', mode: '600' });
        });
    });

    describe('isSalesforceDomain', () => {
        it('is whitelist domain', () => {
            expect(SfdxUtil.isSalesforceDomain('http://www.salesforce.com')).to.be.true;
        });

        it('is not whiteList or host', () => {
            expect(SfdxUtil.isSalesforceDomain('http://www.ghostbusters.com')).to.be.false;
        });

        it('is whiteList host', () => {
            expect(SfdxUtil.isSalesforceDomain('http://developer.salesforce.com')).to.be.true;
        });

        it('falsy', () => {
            expect(SfdxUtil.isSalesforceDomain(undefined)).to.be.false;
        });
    });

    describe('remove', () => {
        it ('should throw an error on falsey', async () => {
            try {
                await SfdxUtil.remove(undefined);
                assert.fail('This test is designed to throw an error');
            } catch (e) {
                expect(e).to.have.property('name', 'PathIsNullOrUndefined');
            }
        });

        it ('should remove a folder with no files', async () => {
            const folderToDelete = pathJoin(osTmpdir(), 'foo');
            await SfdxUtil.mkdirp(folderToDelete);
            await SfdxUtil.remove(folderToDelete);

            try {
                await SfdxUtil.access(folderToDelete);
                assert.fail('This test is design to throw and error');
            } catch (e) {
                expect(e).to.have.property('code', 'ENOENT');
            }
        });

        it ('should remove a folder with one file', async () => {
            const folderToDelete = pathJoin(osTmpdir(), 'foo');
            const fileToDelete = pathJoin(folderToDelete, 'test.json');

            await SfdxUtil.mkdirp(folderToDelete);
            await SfdxUtil.writeJSON(fileToDelete, {});
            await SfdxUtil.remove(folderToDelete);

            for (const path of [folderToDelete, fileToDelete]) {
                try {
                    await SfdxUtil.access(path);
                    assert.fail('This test is design to throw and error');
                } catch (e) {
                    expect(e).to.have.property('code', 'ENOENT');
                }
            }
        });

        it ('should remove nested sub dirs', async () => {
            const folderToDelete = pathJoin(osTmpdir(), 'alpha');
            const sub1 = pathJoin(folderToDelete, 'bravo');
            const sub2 = pathJoin(folderToDelete, 'charlie');
            const nestedSub1 = pathJoin(sub1, 'echo');
            const file1 = pathJoin(nestedSub1, 'foo.txt');
            const file2 = pathJoin(sub2, 'foo.txt');

            await SfdxUtil.mkdirp(sub2);
            await SfdxUtil.mkdirp(nestedSub1);

            await SfdxUtil.writeJSON(file1, {});
            await SfdxUtil.writeJSON(file2, {});

            await SfdxUtil.remove(folderToDelete);

            for (const path of [file1, file2, nestedSub1, sub2, sub1]) {
                try {
                    await SfdxUtil.access(path);
                    assert.fail('This test is design to throw and error');
                } catch (e) {
                    expect(e).to.have.property('code', 'ENOENT');
                }
            }

        });
    });

<<<<<<< HEAD
    describe('findUpperCaseKeys', () => {
        it('should return the first upper case key', () => {
            const testObj = { lowercase: true, UpperCase: false, nested: { camelCase: true } };
            expect(SfdxUtil.findUpperCaseKeys(testObj)).to.equal('UpperCase');
        });

        it('should return the first nested upper case key', () => {
            const testObj = { lowercase: true, uppercase: false, nested: { NestedUpperCase: true } };
            expect(SfdxUtil.findUpperCaseKeys(testObj)).to.equal('NestedUpperCase');
        });

        it('should return undefined when no upper case key is found', () => {
            const testObj = { lowercase: true, uppercase: false, nested: { camelCase: true } };
            expect(SfdxUtil.findUpperCaseKeys(testObj)).to.be.undefined;
        });
=======
    it ('should trim an 18 character id to 15 characters', () => {
        const id: string = SfdxUtil.trimTo15('ABCDEFGHIJKLMNOPQR');
        const trimmed = SfdxUtil.trimTo15(id);
        expect(trimmed.length).to.eq(15);
        expect(trimmed.endsWith('O')).to.be.true;
>>>>>>> cc9239c5
    });
});<|MERGE_RESOLUTION|>--- conflicted
+++ resolved
@@ -168,7 +168,6 @@
         });
     });
 
-<<<<<<< HEAD
     describe('findUpperCaseKeys', () => {
         it('should return the first upper case key', () => {
             const testObj = { lowercase: true, UpperCase: false, nested: { camelCase: true } };
@@ -184,12 +183,12 @@
             const testObj = { lowercase: true, uppercase: false, nested: { camelCase: true } };
             expect(SfdxUtil.findUpperCaseKeys(testObj)).to.be.undefined;
         });
-=======
+    });
+
     it ('should trim an 18 character id to 15 characters', () => {
         const id: string = SfdxUtil.trimTo15('ABCDEFGHIJKLMNOPQR');
         const trimmed = SfdxUtil.trimTo15(id);
         expect(trimmed.length).to.eq(15);
         expect(trimmed.endsWith('O')).to.be.true;
->>>>>>> cc9239c5
     });
 });