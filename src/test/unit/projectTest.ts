/*
 * Copyright (c) 2016, salesforce.com, inc.
 * All rights reserved.
 * Licensed under the BSD 3-Clause license.
 * For full license text, see LICENSE.txt file in the repo root or https://opensource.org/licenses/BSD-3-Clause
 */

import { expect, assert } from 'chai';

<<<<<<< HEAD
import { Project, SfdxProjectJson } from '../../lib/project';
import { SfdxUtil } from '../../lib/util';
import Messages from '../../lib/messages';
=======
import { SfdxErrorConfig, SfdxError } from '../../lib/sfdxError';
import { Messages } from '../../lib/messages';
>>>>>>> 29128069
import { testSetup } from '../testSetup';

// Setup the test environment.
const $$ = testSetup();

describe('Project', async () => {
    let projectPath;

    beforeEach(async () => {
        projectPath = await $$.localPathRetriever($$.id);
    });
    describe('resolve', () => {
        it('with working directory', async () => {
            $$.SANDBOX.stub(SfdxUtil, 'resolveProjectPath').callsFake(() => projectPath);
            const project = await Project.resolve();
            expect(project.getPath()).to.equal(projectPath);
            const sfdxProject = await project.retrieveSfdxProjectJson();
            expect(sfdxProject.getPath()).to.equal(`${projectPath}/${SfdxProjectJson.getFileName()}`);
        });
        it('with working directory throws with no sfdx-project.json', async () => {
            $$.SANDBOX.stub(SfdxUtil, 'resolveProjectPath').throws(new Error('InvalidProjectWorkspace'));
            try {
                await Project.resolve();
                assert.fail();
            } catch (e) {
                expect(e.message).to.equal('InvalidProjectWorkspace');
            }
        });
        it('with path', async () => {
            $$.SANDBOX.stub(SfdxUtil, 'resolveProjectPath').callsFake(() => '/path');
            const project = await Project.resolve('/path');
            expect(project.getPath()).to.equal('/path');
            const sfdxProject = await project.retrieveSfdxProjectJson();
            expect(sfdxProject.getPath()).to.equal(`/path/${SfdxProjectJson.getFileName()}`);
        });
        it('with path throws with no sfdx-project.json', async () => {
            $$.SANDBOX.stub(SfdxUtil, 'resolveProjectPath').throws(new Error('InvalidProjectWorkspace'));
            try {
                await Project.resolve();
                assert.fail();
            } catch (e) {
                expect(e.message).to.equal('InvalidProjectWorkspace');
            }
        });
    });

    describe('resolveProjectConfig', () => {
        beforeEach(() => {
            $$.SANDBOX.stub(SfdxUtil, 'resolveProjectPath').callsFake(() => projectPath);
            delete process.env.FORCE_SFDC_LOGIN_URL;
        });
        it('gets default login url', async () => {
            $$.configStubs['SfdxProjectJson'] = { contents: {} };
            const project = await Project.resolve();
            const config: any = await project.resolveProjectConfig();
            expect(config.sfdcLoginUrl).to.equal('https://login.salesforce.com');
        });
        it('gets global overrides default', async () => {
            const read = async function() {
                if (this.isGlobal()) {
                    return { sfdcLoginUrl: 'globalUrl' };
                } else {
                    return {};
                }
            };
            $$.configStubs['SfdxProjectJson'] = { retrieveContents: read };
            const project = await Project.resolve();
            const config: any = await project.resolveProjectConfig();
            expect(config.sfdcLoginUrl).to.equal('globalUrl');
        });
        it('gets local overrides global', async () => {
            const read = async function() {
                if (this.isGlobal()) {
                    return { sfdcLoginUrl: 'globalUrl' };
                } else {
                    return { sfdcLoginUrl: 'localUrl' };
                }
            };
            $$.configStubs['SfdxProjectJson'] = { retrieveContents: read };
            const project = await Project.resolve();
            const config: any = await project.resolveProjectConfig();
            expect(config.sfdcLoginUrl).to.equal('localUrl');
        });
        it('gets env overrides local', async () => {
            process.env.FORCE_SFDC_LOGIN_URL = 'envarUrl';
            const read = async function() {
                if (this.isGlobal()) {
                    return { sfdcLoginUrl: 'globalUrl' };
                } else {
                    return { sfdcLoginUrl: 'localUrl' };
                }
            };
            $$.configStubs['SfdxProjectJson'] = { retrieveContents: read };
            const project = await Project.resolve();
            const config: any = await project.resolveProjectConfig();
            expect(config.sfdcLoginUrl).to.equal('envarUrl');
        });
        it('gets config overrides local', async () => {
            const read = async function() {
                if (this.isGlobal()) {
                    return { apiVersion: 38.0 };
                } else {
                    return { apiVersion: 39.0 };
                }
            };
            $$.configStubs['SfdxProjectJson'] = { retrieveContents: read };
            $$.configStubs['SfdxConfig'] = { contents: { apiVersion: 40.0 } };
            const project = await Project.resolve();
            const config: any = await project.resolveProjectConfig();
            expect(config.apiVersion).to.equal(40.0);
        });
    });
});<|MERGE_RESOLUTION|>--- conflicted
+++ resolved
@@ -7,14 +7,9 @@
 
 import { expect, assert } from 'chai';
 
-<<<<<<< HEAD
 import { Project, SfdxProjectJson } from '../../lib/project';
 import { SfdxUtil } from '../../lib/util';
-import Messages from '../../lib/messages';
-=======
-import { SfdxErrorConfig, SfdxError } from '../../lib/sfdxError';
 import { Messages } from '../../lib/messages';
->>>>>>> 29128069
 import { testSetup } from '../testSetup';
 
 // Setup the test environment.
