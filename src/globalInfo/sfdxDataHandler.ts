--- conflicted
+++ resolved
@@ -48,13 +48,7 @@
   private original!: SfInfo;
 
   public async write(latest: SfInfo = GlobalInfo.emptyDataModel): Promise<void> {
-<<<<<<< HEAD
-    for (const handler of this.handlers) {
-      await handler.write(latest, this.original);
-    }
-=======
     await Promise.all(this.handlers.map((handler) => handler.write(latest, this.original)));
->>>>>>> 282bd5c1
     this.setOriginal(latest);
   }
 
