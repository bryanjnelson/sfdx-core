/*
 * Copyright (c) 2021, salesforce.com, inc.
 * All rights reserved.
 * Licensed under the BSD 3-Clause license.
 * For full license text, see LICENSE.txt file in the repo root or https://opensource.org/licenses/BSD-3-Clause
 */

import * as path from 'path';
import { isEmpty, env, upperFirst, Duration } from '@salesforce/kit';
import { ensureObject, getObject, JsonMap } from '@salesforce/ts-types';
import * as js2xmlparser from 'js2xmlparser';
import { Logger } from '../logger';
import { SfError } from '../sfError';
import { ZipWriter } from '../util/zipWriter';
import { StatusResult } from '../status/types';
import { PollingClient } from '../status/pollingClient';
import { ScratchOrgInfo, ObjectSetting } from './scratchOrgTypes';
import { Org } from './org';

export enum RequestStatus {
  Pending = 'Pending',
  InProgress = 'InProgress',
  Succeeded = 'Succeeded',
  SucceededPartial = 'SucceededPartial',
  Failed = 'Failed',
  Canceling = 'Canceling',
  Canceled = 'Canceled',
}

const breakPolling = ['Succeeded', 'SucceededPartial', 'Failed', 'Canceled'];

export interface SettingType {
  members: string[];
  name: 'CustomObject' | 'RecordType' | 'BusinessProcess' | 'Settings';
}

export interface PackageFile {
  '@': {
    xmlns: string;
  };
  types: SettingType[];
  version: string;
}

export const createObjectFileContent = ({
  allRecordTypes = [],
  allbusinessProcesses = [],
  apiVersion,
  settingData,
  objectSettingsData,
}: {
  allRecordTypes?: string[];
  allbusinessProcesses?: string[];
  apiVersion: string;
  settingData?: Record<string, unknown>;
  objectSettingsData?: { [objectName: string]: ObjectSetting };
}): PackageFile => {
  const output = {
    '@': {
      xmlns: 'http://soap.sforce.com/2006/04/metadata',
    },
    types: [] as SettingType[],
  };
  if (settingData) {
    const strings = Object.keys(settingData).map((item) => upperFirst(item).replace('Settings', ''));
    output.types.push({ members: strings, name: 'Settings' });
  }
  if (objectSettingsData) {
    const strings = Object.keys(objectSettingsData).map((item) => upperFirst(item));
    output.types.push({ members: strings, name: 'CustomObject' });

    if (allRecordTypes.length > 0) {
      output.types.push({ members: allRecordTypes, name: 'RecordType' });
    }

    if (allbusinessProcesses.length > 0) {
      output.types.push({ members: allbusinessProcesses, name: 'BusinessProcess' });
    }
  }
  return { ...output, ...{ version: apiVersion } };
};

const calculateBusinessProcess = (objectName: string, defaultRecordType: string) => {
  let businessProcessName = null;
  let businessProcessPicklistVal = null;
  // These four objects require any record type to specify a "business process"--
  // a restricted set of items from a standard picklist on the object.
  if (['Case', 'Lead', 'Opportunity', 'Solution'].includes(objectName)) {
    businessProcessName = upperFirst(defaultRecordType) + 'Process';
    switch (objectName) {
      case 'Case':
        businessProcessPicklistVal = 'New';
        break;
      case 'Lead':
        businessProcessPicklistVal = 'New - Not Contacted';
        break;
      case 'Opportunity':
        businessProcessPicklistVal = 'Prospecting';
        break;
      case 'Solution':
        businessProcessPicklistVal = 'Draft';
    }
  }
  return [businessProcessName, businessProcessPicklistVal];
};

export const createRecordTypeAndBusinessProcessFileContent = (
  objectName: string,
  json: Record<string, unknown>,
  allRecordTypes: string[],
  allbusinessProcesses: string[]
) => {
  let output = {
    '@': {
      xmlns: 'http://soap.sforce.com/2006/04/metadata',
    },
  } as JsonMap;
  const name = upperFirst(objectName);
  const sharingModel = json.sharingModel;
  if (sharingModel) {
    output = {
      ...output,
      sharingModel: upperFirst(sharingModel as string),
    };
  }

  const defaultRecordType = json.defaultRecordType;
  if (typeof defaultRecordType === 'string') {
    // We need to keep track of these globally for when we generate the package XML.
    allRecordTypes.push(`${name}.${upperFirst(defaultRecordType)}`);
    const [businessProcessName, businessProcessPicklistVal] = calculateBusinessProcess(name, defaultRecordType);
    // Create the record type
    const recordTypes = {
      fullName: upperFirst(defaultRecordType),
      label: upperFirst(defaultRecordType),
      active: true,
    };

    output = {
      ...output,
      recordTypes: {
        ...recordTypes,
      },
    };

    if (businessProcessName) {
      // We need to keep track of these globally for the package.xml
      const values: { fullName: string | null; default?: boolean } = {
        fullName: businessProcessPicklistVal,
      };

      if (name !== 'Opportunity') {
        values.default = true;
      }

      allbusinessProcesses.push(`${name}.${businessProcessName}`);
      output = {
        ...output,
        recordTypes: {
          ...recordTypes,
          businessProcess: businessProcessName,
          businessProcesses: {
            fullName: businessProcessName,
            isActive: true,
            values,
          },
        },
      };
    }
  }
  return output;
};

/**
 * Helper class for dealing with the settings that are defined in a scratch definition file.  This class knows how to extract the
 * settings from the definition, how to expand them into a MD directory and how to generate a package.xml.
 */
export default class SettingsGenerator {
  private settingData?: Record<string, unknown>;
  private objectSettingsData?: { [objectName: string]: ObjectSetting };
  private logger: Logger;
  private writer: ZipWriter;
  private allRecordTypes: string[] = [];
  private allbusinessProcesses: string[] = [];
  private shapeDirName = `shape_${Date.now()}`;
  private packageFilePath = path.join(this.shapeDirName, 'package.xml');

  public constructor() {
    this.logger = Logger.childFromRoot('SettingsGenerator');
    // If SFDX_MDAPI_TEMP_DIR is set, copy settings to that dir for people to inspect.
    const mdapiTmpDir = env.getString('SFDX_MDAPI_TEMP_DIR');
    this.writer = new ZipWriter(mdapiTmpDir);
  }

  /** extract the settings from the scratch def file, if they are present. */
  public async extract(scratchDef: ScratchOrgInfo): Promise<{
    settings: Record<string, unknown> | undefined;
    objectSettings: { [objectName: string]: ObjectSetting } | undefined;
  }> {
    this.logger.debug('extracting settings from scratch definition file');
    this.settingData = scratchDef.settings;
    this.objectSettingsData = scratchDef.objectSettings;
    this.logger.debug('settings are', this.settingData);
    return { settings: this.settingData, objectSettings: this.objectSettingsData };
  }

  /** True if we are currently tracking setting or object setting data. */
  public hasSettings(): boolean {
    return !isEmpty(this.settingData) || !isEmpty(this.objectSettingsData);
  }

  /** Create temporary deploy directory used to upload the scratch org shape.
   * This will create the dir, all of the .setting files and minimal object files needed for objectSettings
   */
  public async createDeploy(): Promise<void> {
    const settingsDir = path.join(this.shapeDirName, 'settings');
    const objectsDir = path.join(this.shapeDirName, 'objects');
    await Promise.all([
      this.writeSettingsIfNeeded(settingsDir),
      this.writeObjectSettingsIfNeeded(objectsDir, this.allRecordTypes, this.allbusinessProcesses),
    ]);
  }

  /**
   * Deploys the settings to the org.
   */
  public async deploySettingsViaFolder(scratchOrg: Org, apiVersion: string): Promise<void> {
    const username = scratchOrg.getUsername();
    const logger = await Logger.child('deploySettingsViaFolder');
    const packageObjectProps = createObjectFileContent({
      allRecordTypes: this.allRecordTypes,
      allbusinessProcesses: this.allbusinessProcesses,
      apiVersion,
      settingData: this.settingData,
      objectSettingsData: this.objectSettingsData,
    });
    const xml = js2xmlparser.parse('Package', packageObjectProps);
    this.writer.addToZip(xml, this.packageFilePath);
    await this.writer.finalize();

    const connection = scratchOrg.getConnection();
    logger.debug(`deploying to apiVersion: ${apiVersion}`);
    connection.setApiVersion(apiVersion);
    const { id } = await connection.deploy(this.writer.buffer, {});

    logger.debug(`deploying settings id ${id}`);

    let result = await connection.metadata.checkDeployStatus(id);

    const pollingOptions: PollingClient.Options = {
      async poll(): Promise<StatusResult> {
        try {
          result = await connection.metadata.checkDeployStatus(id, true);
          logger.debug(`Deploy id: ${id} status: ${result.status}`);
          if (breakPolling.includes(result.status)) {
            return {
              completed: true,
              payload: result.status,
            };
          }
          return {
            completed: false,
          };
        } catch (error) {
          logger.debug(`An error occurred trying to check deploy id: ${id}`);
          logger.debug(`Error: ${(error as Error).message}`);
          logger.debug('Re-trying deploy check again....');
          return {
            completed: false,
          };
        }
      },
      timeout: Duration.minutes(10),
      frequency: Duration.seconds(1),
      timeoutErrorName: 'DeployingSettingsTimeoutError',
    };

    const client = await PollingClient.create(pollingOptions);
    const status = await client.subscribe<string>();

    if (status !== RequestStatus.Succeeded) {
      const componentFailures = ensureObject<{
        componentFailures: Record<string, unknown> | Array<Record<string, unknown>>;
      }>(result.details).componentFailures;
      const failures = (Array.isArray(componentFailures) ? componentFailures : [componentFailures])
        .map((failure) => failure.problem)
        .join('\n');
      const error = new SfError(
        `A scratch org was created with username ${username}, but the settings failed to deploy due to: \n${failures}`,
        'ProblemDeployingSettings'
      );
      error.setData(result);
      throw error;
    }
  }

<<<<<<< HEAD
  private async writeObjectSettingsIfNeeded(
    objectsDir: string,
    allRecordTypes: string[],
    allbusinessProcesses: string[]
  ) {
    if (this.objectSettingsData) {
      for (const [item, value] of Object.entries(this.objectSettingsData)) {
        const fileContent = createRecordTypeAndBusinessProcessFileContent(
          item,
          value,
          allRecordTypes,
          allbusinessProcesses
        );
        const xml = js2xmlparser.parse('CustomObject', fileContent);
        this.writer.addToZip(xml, path.join(objectsDir, upperFirst(item) + '.object'));
=======
  public getShapeDirName(): string {
    return this.shapeDirName;
  }

  private async writeObjectSettingsIfNeeded(objectsDir: string) {
    if (!this.objectSettingsData || !Object.keys(this.objectSettingsData).length) {
      return;
    }
    for (const objectName of Object.keys(this.objectSettingsData)) {
      const value = this.objectSettingsData[objectName];
      // writes the object file in source format
      const objectDir = path.join(objectsDir, upperFirst(objectName));
      const customObjectDir = path.join(objectDir, `${upperFirst(objectName)}.object`);
      const customObjectXml = JsonAsXml({
        json: this.createObjectFileContent(value),
        type: 'RecordType',
      });
      this.writer.addToZip(customObjectXml, customObjectDir);

      if (value.defaultRecordType) {
        const recordTypesDir = path.join(objectDir, 'recordTypes', `${upperFirst(value.defaultRecordType)}.recordType`);
        const recordTypesFileContent = this.createRecordTypeFileContent(objectName, value);
        const recordTypesXml = JsonAsXml({
          json: recordTypesFileContent,
          type: 'RecordType',
        });
        this.writer.addToZip(recordTypesXml, recordTypesDir);
        // for things that required a businessProcess
        if (recordTypesFileContent.businessProcess) {
          const businessProcessesDir = path.join(
            objectDir,
            'businessProcesses',
            `${recordTypesFileContent.businessProcess}.businessProcess`
          );
          const businessProcessesXml = JsonAsXml({
            json: this.createBusinessProcessFileContent(objectName, recordTypesFileContent.businessProcess),
            type: 'BusinessProcess',
          });
          this.writer.addToZip(businessProcessesXml, businessProcessesDir);
        }
>>>>>>> e838c9e1
      }
    }
  }

  private async writeSettingsIfNeeded(settingsDir: string) {
    if (this.settingData) {
      for (const item of Object.keys(this.settingData)) {
        const value = getObject(this.settingData, item);
        const typeName = upperFirst(item);
        const fname = typeName.replace('Settings', '');
        const fileContent = js2xmlparser.parse(typeName, value);
        this.writer.addToZip(fileContent, path.join(settingsDir, fname + '.settings'));
      }
    }
  }
}<|MERGE_RESOLUTION|>--- conflicted
+++ resolved
@@ -294,7 +294,10 @@
     }
   }
 
-<<<<<<< HEAD
+  public getShapeDirName(): string {
+    return this.shapeDirName;
+  }
+
   private async writeObjectSettingsIfNeeded(
     objectsDir: string,
     allRecordTypes: string[],
@@ -310,48 +313,6 @@
         );
         const xml = js2xmlparser.parse('CustomObject', fileContent);
         this.writer.addToZip(xml, path.join(objectsDir, upperFirst(item) + '.object'));
-=======
-  public getShapeDirName(): string {
-    return this.shapeDirName;
-  }
-
-  private async writeObjectSettingsIfNeeded(objectsDir: string) {
-    if (!this.objectSettingsData || !Object.keys(this.objectSettingsData).length) {
-      return;
-    }
-    for (const objectName of Object.keys(this.objectSettingsData)) {
-      const value = this.objectSettingsData[objectName];
-      // writes the object file in source format
-      const objectDir = path.join(objectsDir, upperFirst(objectName));
-      const customObjectDir = path.join(objectDir, `${upperFirst(objectName)}.object`);
-      const customObjectXml = JsonAsXml({
-        json: this.createObjectFileContent(value),
-        type: 'RecordType',
-      });
-      this.writer.addToZip(customObjectXml, customObjectDir);
-
-      if (value.defaultRecordType) {
-        const recordTypesDir = path.join(objectDir, 'recordTypes', `${upperFirst(value.defaultRecordType)}.recordType`);
-        const recordTypesFileContent = this.createRecordTypeFileContent(objectName, value);
-        const recordTypesXml = JsonAsXml({
-          json: recordTypesFileContent,
-          type: 'RecordType',
-        });
-        this.writer.addToZip(recordTypesXml, recordTypesDir);
-        // for things that required a businessProcess
-        if (recordTypesFileContent.businessProcess) {
-          const businessProcessesDir = path.join(
-            objectDir,
-            'businessProcesses',
-            `${recordTypesFileContent.businessProcess}.businessProcess`
-          );
-          const businessProcessesXml = JsonAsXml({
-            json: this.createBusinessProcessFileContent(objectName, recordTypesFileContent.businessProcess),
-            type: 'BusinessProcess',
-          });
-          this.writer.addToZip(businessProcessesXml, businessProcessesDir);
-        }
->>>>>>> e838c9e1
       }
     }
   }
