--- conflicted
+++ resolved
@@ -114,13 +114,8 @@
                 - lts
                 - maintenance
             exclude:
-<<<<<<< HEAD
               - os: windows
                 node_version: latest
-=======
-              #- os: windows
-              #  node_version: lts
->>>>>>> 94cb8de3
               - os: windows
                 node_version: maintenance
       - external-nut:
